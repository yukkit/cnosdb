--- conflicted
+++ resolved
@@ -10,7 +10,4 @@
 async-trait = { workspace = true }
 datafusion = { workspace = true }
 snafu = { workspace = true, features = ["backtraces"] }
-<<<<<<< HEAD
-=======
-derive_builder = { workspace = true }
->>>>>>> 42bfe432
+derive_builder = { workspace = true }