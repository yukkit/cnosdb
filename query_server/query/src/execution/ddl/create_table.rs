use crate::execution::ddl::DDLDefinitionTask;
use async_trait::async_trait;
use datafusion::sql::TableReference;
use models::schema::{TableSchema, TskvTableSchema};
use snafu::ResultExt;
use spi::catalog::{MetaDataRef, MetadataError};
use spi::query::execution;
use spi::query::execution::{ExecutionError, Output, QueryStateMachineRef};
use spi::query::logical_planner::CreateTable;

pub struct CreateTableTask {
    stmt: CreateTable,
}

impl CreateTableTask {
    pub fn new(stmt: CreateTable) -> Self {
        Self { stmt }
    }
}

#[async_trait]
impl DDLDefinitionTask for CreateTableTask {
    async fn execute(
        &self,
        query_state_machine: QueryStateMachineRef,
    ) -> Result<Output, ExecutionError> {
        let CreateTable {
            ref name,
            ref if_not_exists,
            ..
        } = self.stmt;

        let table_ref: TableReference = name.as_str().into();
        let table = query_state_machine.catalog.table(table_ref);

        match (if_not_exists, table) {
            // do not create if exists
            (true, Ok(_)) => Ok(Output::Nil(())),
            // Report an error if it exists
            (false, Ok(_)) => Err(MetadataError::TableAlreadyExists {
                table_name: name.clone(),
            })
            .context(execution::MetadataSnafu),
            // does not exist, create
            (_, Err(_)) => {
                create_table(&self.stmt, query_state_machine.catalog.clone())?;
                Ok(Output::Nil(()))
            }
        }
    }
}

fn create_table(stmt: &CreateTable, catalog: MetaDataRef) -> Result<(), ExecutionError> {
    let CreateTable { name, .. } = stmt;
    let table_schema = build_schema(stmt, catalog.clone());
    catalog
        .create_table(name, TableSchema::TsKvTableSchema(table_schema))
        .context(execution::MetadataSnafu)
}

fn build_schema(stmt: &CreateTable, catalog: MetaDataRef) -> TskvTableSchema {
    let CreateTable { schema, name, .. } = stmt;

    let table: TableReference = name.as_str().into();
    let catalog_name = catalog.catalog_name();
    let schema_name = catalog.schema_name();
    let table_ref = table.resolve(&catalog_name, &schema_name);

    TskvTableSchema::new(
        table_ref.schema.to_string(),
        table.table().to_string(),
        schema.to_owned(),
    )
<<<<<<< HEAD
}

#[cfg(test)]
mod test {
    use crate::execution::ddl::create_table::create_table;
    use crate::extension::expr::load_all_functions;
    use crate::function::simple_func_manager::SimpleFunctionMetadataManager;
    use crate::metadata::LocalCatalogMeta;
    use crate::sql::parser::ExtParser;
    use crate::sql::planner::SqlPlaner;
    use config::get_config;
    use coordinator::meta_client_mock::MockMetaManager;
    use coordinator::service::MockCoordinator;
    use datafusion::arrow::datatypes::DataType;
    use datafusion::error::DataFusionError;
    use datafusion::logical_expr::{AggregateUDF, ScalarUDF, TableSource};
    use datafusion::sql::planner::ContextProvider;
    use datafusion::sql::TableReference;
    use spi::query::execution::QueryStateMachine;
    use spi::query::logical_planner::{DDLPlan, Plan};
    use spi::query::session::IsiphoSessionCtxFactory;
    use spi::service::protocol::{ContextBuilder, Query, UserInfo};
    use std::result;
    use std::sync::Arc;
    use tokio::runtime;
    use tskv::engine::Engine;
    use tskv::{kv_option, TsKv};

    pub type Result<T> = result::Result<T, DataFusionError>;

    #[derive(Debug)]
    struct MockContext {}

    impl ContextProvider for MockContext {
        fn get_table_provider(&self, _name: TableReference) -> Result<Arc<dyn TableSource>> {
            unimplemented!()
        }

        fn get_function_meta(&self, _name: &str) -> Option<Arc<ScalarUDF>> {
            unimplemented!()
        }

        fn get_aggregate_meta(&self, _name: &str) -> Option<Arc<AggregateUDF>> {
            unimplemented!()
        }

        fn get_variable_type(&self, _: &[String]) -> Option<DataType> {
            unimplemented!()
        }
    }

    #[test]
    fn test_create_table() {
        let global_config = get_config("../../config/config.toml");
        let opt = kv_option::Options::from(&global_config);
        let rt = Arc::new(runtime::Runtime::new().unwrap());
        let (_rt, tskv) =
            rt.block_on(async { (rt.clone(), TsKv::open(opt, rt.clone()).await.unwrap()) });
        let tskv = Arc::new(tskv);
        let mut function_manager = SimpleFunctionMetadataManager::default();
        load_all_functions(&mut function_manager).unwrap();
        let meta = Arc::new(
            LocalCatalogMeta::new_with_default(
                tskv.clone(),
                Arc::new(MockCoordinator::default()),
                Arc::new(function_manager),
            )
            .unwrap(),
        );
        let context = ContextBuilder::new(UserInfo {
            user: "".to_string(),
            password: "".to_string(),
        })
        .with_database(Some("public".to_string()))
        .build();
        let query = Query::new(context, "1".to_string());
        let factory = IsiphoSessionCtxFactory::default();
        let session = factory.create_isipho_session_ctx(query.context().clone());
        let query_state_machine = Arc::new(QueryStateMachine::begin(query, session, meta));
        let sql = "CREATE TABLE IF NOT EXISTS test\
            (column1 BIGINT CODEC(DELTA),\
            column2 STRING CODEC(GZIP),\
            column3 BIGINT UNSIGNED CODEC(NULL),\
            column4 BOOLEAN,\
            column5 DOUBLE CODEC(GORILLA),\
            TAGS(column6, column7))";
        let mut statements = ExtParser::parse_sql(sql).unwrap();
        assert_eq!(statements.len(), 1);
        let test = MockContext {};
        let planner = SqlPlaner::new(test);
        let plan = planner
            .statement_to_plan(statements.pop_back().unwrap())
            .unwrap();
        let plan = match plan {
            Plan::Query(_) => panic!("not possible"),
            Plan::DDL(plan) => plan,
        };
        let plan = match plan {
            DDLPlan::CreateTable(plan) => plan,
            _ => panic!("not possible"),
        };

        create_table(&plan, query_state_machine.catalog.clone()).unwrap();
        let table = tskv
            .get_table_schema(&query_state_machine.catalog.schema_name(), "test")
            .unwrap()
            .unwrap();
        let ans = format!("{:?}, {:?}", table.name, table.columns(),);

        let expected = "\"test\", [TableColumn { id: 0, name: \"time\", column_type: Time, codec: 0 }, TableColumn { id: 1, name: \"column6\", column_type: Tag, codec: 0 }, TableColumn { id: 2, name: \"column7\", column_type: Tag, codec: 0 }, TableColumn { id: 3, name: \"column1\", column_type: Field(Integer), codec: 2 }, TableColumn { id: 4, name: \"column2\", column_type: Field(String), codec: 4 }, TableColumn { id: 5, name: \"column3\", column_type: Field(Unsigned), codec: 1 }, TableColumn { id: 6, name: \"column4\", column_type: Field(Boolean), codec: 0 }, TableColumn { id: 7, name: \"column5\", column_type: Field(Float), codec: 6 }]";
        assert_eq!(ans, expected);
    }
=======
>>>>>>> f650166b
}<|MERGE_RESOLUTION|>--- conflicted
+++ resolved
@@ -71,119 +71,4 @@
         table.table().to_string(),
         schema.to_owned(),
     )
-<<<<<<< HEAD
-}
-
-#[cfg(test)]
-mod test {
-    use crate::execution::ddl::create_table::create_table;
-    use crate::extension::expr::load_all_functions;
-    use crate::function::simple_func_manager::SimpleFunctionMetadataManager;
-    use crate::metadata::LocalCatalogMeta;
-    use crate::sql::parser::ExtParser;
-    use crate::sql::planner::SqlPlaner;
-    use config::get_config;
-    use coordinator::meta_client_mock::MockMetaManager;
-    use coordinator::service::MockCoordinator;
-    use datafusion::arrow::datatypes::DataType;
-    use datafusion::error::DataFusionError;
-    use datafusion::logical_expr::{AggregateUDF, ScalarUDF, TableSource};
-    use datafusion::sql::planner::ContextProvider;
-    use datafusion::sql::TableReference;
-    use spi::query::execution::QueryStateMachine;
-    use spi::query::logical_planner::{DDLPlan, Plan};
-    use spi::query::session::IsiphoSessionCtxFactory;
-    use spi::service::protocol::{ContextBuilder, Query, UserInfo};
-    use std::result;
-    use std::sync::Arc;
-    use tokio::runtime;
-    use tskv::engine::Engine;
-    use tskv::{kv_option, TsKv};
-
-    pub type Result<T> = result::Result<T, DataFusionError>;
-
-    #[derive(Debug)]
-    struct MockContext {}
-
-    impl ContextProvider for MockContext {
-        fn get_table_provider(&self, _name: TableReference) -> Result<Arc<dyn TableSource>> {
-            unimplemented!()
-        }
-
-        fn get_function_meta(&self, _name: &str) -> Option<Arc<ScalarUDF>> {
-            unimplemented!()
-        }
-
-        fn get_aggregate_meta(&self, _name: &str) -> Option<Arc<AggregateUDF>> {
-            unimplemented!()
-        }
-
-        fn get_variable_type(&self, _: &[String]) -> Option<DataType> {
-            unimplemented!()
-        }
-    }
-
-    #[test]
-    fn test_create_table() {
-        let global_config = get_config("../../config/config.toml");
-        let opt = kv_option::Options::from(&global_config);
-        let rt = Arc::new(runtime::Runtime::new().unwrap());
-        let (_rt, tskv) =
-            rt.block_on(async { (rt.clone(), TsKv::open(opt, rt.clone()).await.unwrap()) });
-        let tskv = Arc::new(tskv);
-        let mut function_manager = SimpleFunctionMetadataManager::default();
-        load_all_functions(&mut function_manager).unwrap();
-        let meta = Arc::new(
-            LocalCatalogMeta::new_with_default(
-                tskv.clone(),
-                Arc::new(MockCoordinator::default()),
-                Arc::new(function_manager),
-            )
-            .unwrap(),
-        );
-        let context = ContextBuilder::new(UserInfo {
-            user: "".to_string(),
-            password: "".to_string(),
-        })
-        .with_database(Some("public".to_string()))
-        .build();
-        let query = Query::new(context, "1".to_string());
-        let factory = IsiphoSessionCtxFactory::default();
-        let session = factory.create_isipho_session_ctx(query.context().clone());
-        let query_state_machine = Arc::new(QueryStateMachine::begin(query, session, meta));
-        let sql = "CREATE TABLE IF NOT EXISTS test\
-            (column1 BIGINT CODEC(DELTA),\
-            column2 STRING CODEC(GZIP),\
-            column3 BIGINT UNSIGNED CODEC(NULL),\
-            column4 BOOLEAN,\
-            column5 DOUBLE CODEC(GORILLA),\
-            TAGS(column6, column7))";
-        let mut statements = ExtParser::parse_sql(sql).unwrap();
-        assert_eq!(statements.len(), 1);
-        let test = MockContext {};
-        let planner = SqlPlaner::new(test);
-        let plan = planner
-            .statement_to_plan(statements.pop_back().unwrap())
-            .unwrap();
-        let plan = match plan {
-            Plan::Query(_) => panic!("not possible"),
-            Plan::DDL(plan) => plan,
-        };
-        let plan = match plan {
-            DDLPlan::CreateTable(plan) => plan,
-            _ => panic!("not possible"),
-        };
-
-        create_table(&plan, query_state_machine.catalog.clone()).unwrap();
-        let table = tskv
-            .get_table_schema(&query_state_machine.catalog.schema_name(), "test")
-            .unwrap()
-            .unwrap();
-        let ans = format!("{:?}, {:?}", table.name, table.columns(),);
-
-        let expected = "\"test\", [TableColumn { id: 0, name: \"time\", column_type: Time, codec: 0 }, TableColumn { id: 1, name: \"column6\", column_type: Tag, codec: 0 }, TableColumn { id: 2, name: \"column7\", column_type: Tag, codec: 0 }, TableColumn { id: 3, name: \"column1\", column_type: Field(Integer), codec: 2 }, TableColumn { id: 4, name: \"column2\", column_type: Field(String), codec: 4 }, TableColumn { id: 5, name: \"column3\", column_type: Field(Unsigned), codec: 1 }, TableColumn { id: 6, name: \"column4\", column_type: Field(Boolean), codec: 0 }, TableColumn { id: 7, name: \"column5\", column_type: Field(Float), codec: 6 }]";
-        assert_eq!(ans, expected);
-    }
-=======
->>>>>>> f650166b
 }