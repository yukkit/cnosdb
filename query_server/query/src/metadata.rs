use datafusion::arrow::datatypes::DataType;
use datafusion::physical_plan::common::SizedRecordBatchStream;
use datafusion::physical_plan::metrics::{ExecutionPlanMetricsSet, MemTrackingMetrics};
use datafusion::physical_plan::SendableRecordBatchStream;
use datafusion::{
    error::DataFusionError,
    logical_expr::{AggregateUDF, ScalarUDF, TableSource},
    sql::{planner::ContextProvider, TableReference},
};

use coordinator::service::CoordinatorRef;
use models::auth::user::UserDesc;
use models::schema::{TableSchema, Tenant};

use datafusion::arrow::record_batch::RecordBatch;
use meta::meta_client::MetaError;

use crate::table::ClusterTable;
use datafusion::datasource::listing::{ListingTable, ListingTableConfig, ListingTableUrl};
use datafusion::datasource::provider_as_source;

use spi::query::function::FuncMetaManagerRef;
use std::sync::Arc;

use crate::function::simple_func_manager::SimpleFunctionMetadataManager;

/// remote meta
pub struct RemoteCatalogMeta {}

pub trait ContextProviderExtension: ContextProvider {
    fn get_user(&self, name: &str) -> Result<UserDesc, MetaError>;
    fn get_tenant(&self, name: &str) -> Result<Tenant, MetaError>;
}

pub struct MetadataProvider {
    tenant: String,
    database: String,
    coord: CoordinatorRef,
    func_manager: FuncMetaManagerRef,
}

impl MetadataProvider {
    pub fn new(
        coord: CoordinatorRef,
        func_manager: SimpleFunctionMetadataManager,
        tenant: String,
        database: String,
    ) -> Self {
        Self {
            coord,
            tenant,
            database,
            func_manager: Arc::new(func_manager),
        }
    }
}

impl ContextProviderExtension for MetadataProvider {
    fn get_user(&self, name: &str) -> Result<UserDesc, MetaError> {
        self.coord
            .meta_manager()
            .user_manager()
            .user(name)?
            .ok_or_else(|| MetaError::UserNotFound {
                user: name.to_string(),
            })
    }

    fn get_tenant(&self, name: &str) -> Result<Tenant, MetaError> {
        self.coord
            .meta_manager()
            .tenant_manager()
            .tenant(name)?
            .ok_or_else(|| MetaError::TenantNotFound {
                tenant: name.to_string(),
            })
    }
}

impl ContextProvider for MetadataProvider {
    fn get_table_provider(
        &self,
        name: TableReference,
    ) -> datafusion::common::Result<Arc<dyn TableSource>> {
        let name = name.resolve(&self.tenant, &self.database);
        let client = self
            .coord
            .meta_manager()
            .tenant_manager()
            .tenant_meta(name.catalog)
            .ok_or_else(|| {
                DataFusionError::External(Box::new(MetaError::TenantNotFound {
                    tenant: name.catalog.to_string(),
<<<<<<< HEAD
                },
            )))?;

=======
                }))
            })?;
>>>>>>> a79ff317
        match client
            .get_table_schema(name.schema, name.table)
            .map_err(|e| DataFusionError::External(Box::new(e)))?
        {
            Some(table) => match table {
                TableSchema::TsKvTableSchema(schema) => Ok(provider_as_source(Arc::new(
                    ClusterTable::new(self.coord.clone(), schema),
                ))),
                TableSchema::ExternalTableSchema(schema) => {
                    let table_path = ListingTableUrl::parse(&schema.location)?;
                    let options = schema.table_options()?;
                    let config = ListingTableConfig::new(table_path)
                        .with_listing_options(options)
                        .with_schema(Arc::new(schema.schema));
                    Ok(provider_as_source(Arc::new(ListingTable::try_new(config)?)))
                }
            },

            None => Err(DataFusionError::Plan(format!(
                "failed to resolve tenant:{}  db: {}, table: {}",
                name.catalog, name.schema, name.table
            ))),
        }
    }

    fn get_function_meta(&self, name: &str) -> Option<Arc<ScalarUDF>> {
        self.func_manager.udf(name).ok()
    }

    fn get_aggregate_meta(&self, name: &str) -> Option<Arc<AggregateUDF>> {
        self.func_manager.udaf(name).ok()
    }

    fn get_variable_type(&self, _variable_names: &[String]) -> Option<DataType> {
        // TODO
        None
    }
}

pub fn stream_from_batches(batches: Vec<Arc<RecordBatch>>) -> SendableRecordBatchStream {
    let dummy_metrics = ExecutionPlanMetricsSet::new();
    let mem_metrics = MemTrackingMetrics::new(&dummy_metrics, 0);
    let stream = SizedRecordBatchStream::new(batches[0].schema(), batches, mem_metrics);
    Box::pin(stream)
}<|MERGE_RESOLUTION|>--- conflicted
+++ resolved
@@ -91,14 +91,9 @@
             .ok_or_else(|| {
                 DataFusionError::External(Box::new(MetaError::TenantNotFound {
                     tenant: name.catalog.to_string(),
-<<<<<<< HEAD
-                },
-            )))?;
-
-=======
                 }))
             })?;
->>>>>>> a79ff317
+
         match client
             .get_table_schema(name.schema, name.table)
             .map_err(|e| DataFusionError::External(Box::new(e)))?
