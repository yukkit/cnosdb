<<<<<<< HEAD
use crate::catalog::{UserCatalog, UserCatalogRef, UserSchema};
use coordinator::service::CoordinatorRef;
=======
use std::any::Any;

use crate::catalog::{Database, UserCatalog, UserCatalogRef};
>>>>>>> f650166b
use datafusion::arrow::array::{BooleanArray, StringArray};
use datafusion::arrow::datatypes::{DataType, Field, Schema};
use datafusion::physical_plan::common::SizedRecordBatchStream;
use datafusion::physical_plan::metrics::{ExecutionPlanMetricsSet, MemTrackingMetrics};
use datafusion::physical_plan::SendableRecordBatchStream;
use datafusion::{
    error::DataFusionError,
    logical_expr::{AggregateUDF, ScalarUDF, TableSource},
    sql::{planner::ContextProvider, TableReference},
};

use models::schema::{ColumnType, TableSchema};
use models::ValueType;
use spi::query::execution::Output;

use datafusion::arrow::record_batch::RecordBatch;

use crate::table::ClusterTable;
use datafusion::datasource::listing::{ListingTable, ListingTableConfig, ListingTableUrl};
use datafusion::datasource::provider_as_source;
use models::schema::DatabaseSchema;
use spi::catalog::{
    MetaData, MetaDataRef, MetadataError, Result, DEFAULT_CATALOG, DEFAULT_DATABASE,
};
use spi::query::function::FuncMetaManagerRef;
use std::sync::Arc;
use tskv::engine::EngineRef;

/// remote meta
pub struct RemoteCatalogMeta {}

/// local meta
#[derive(Clone)]
pub struct LocalCatalogMeta {
    catalog_name: String,
    database_name: String,
    engine: EngineRef,
    coord: CoordinatorRef,
    catalog: UserCatalogRef,
    func_manager: FuncMetaManagerRef,
}

impl LocalCatalogMeta {
    pub fn new_with_default(
        engine: EngineRef,
        coord: CoordinatorRef,
        func_manager: FuncMetaManagerRef,
    ) -> Result<Self> {
        let meta = Self {
            catalog_name: DEFAULT_CATALOG.to_string(),
            database_name: DEFAULT_DATABASE.to_string(),
            engine: engine.clone(),
            coord: coord.clone(),
            catalog: Arc::new(UserCatalog::new(engine, coord)),
            func_manager,
        };
        if let Err(e) = meta.create_database(
            &meta.database_name,
            DatabaseSchema::new(&meta.database_name),
        ) {
            match e {
                MetadataError::DatabaseAlreadyExists { .. } => {}
                _ => return Err(e),
            }
        };
        Ok(meta)
    }
}

impl MetaData for LocalCatalogMeta {
    fn as_any(&self) -> &dyn Any {
        self
    }

    fn with_catalog(&self, catalog_name: &str) -> Arc<dyn MetaData + Send + Sync> {
        let mut metadata = self.clone();
        metadata.catalog_name = catalog_name.to_string();

        Arc::new(metadata)
    }

    fn with_database(&self, database: &str) -> Arc<dyn MetaData + Send + Sync> {
        let mut metadata = self.clone();
        metadata.database_name = database.to_string();

        Arc::new(metadata)
    }

    //todo: local mode dont support multi-tenant

    fn catalog_name(&self) -> String {
        self.catalog_name.clone()
    }

    fn schema_name(&self) -> String {
        self.database_name.clone()
    }

    fn table(&self, table: TableReference) -> Result<TableSchema> {
        let catalog_name = self.catalog_name();
        let schema_name = self.schema_name();
        let name = table.resolve(&catalog_name, &schema_name);
        // note: local mod dont support multiple catalog use DEFAULT_CATALOG
        // let catalog_name = name.catalog;
        let schema = match self.catalog.schema(name.schema) {
            None => {
                return Err(MetadataError::DatabaseNotExists {
                    database_name: name.schema.to_string(),
                });
            }
            Some(s) => s,
        };
        let table = match schema.table(name.table) {
            None => {
                return Err(MetadataError::TableNotExists {
                    table_name: name.table.to_string(),
                });
            }
            Some(t) => t,
        };
        Ok(table)
    }

    fn function(&self) -> FuncMetaManagerRef {
        self.func_manager.clone()
    }

    fn drop_table(&self, name: &str) -> Result<()> {
        let table: TableReference = name.into();
        let name = table.resolve(self.catalog_name.as_str(), self.database_name.as_str());
        let schema = self.catalog.schema(name.schema);
        if let Some(db) = schema {
            return db.deregister_table(name.table).map(|_| ());
        }

        Err(MetadataError::DatabaseNotExists {
            database_name: name.schema.to_string(),
        })
    }

    fn drop_database(&self, name: &str) -> Result<()> {
        self.catalog.deregister_schema(name).map(|_| ())
    }

    fn create_table(&self, name: &str, table_schema: TableSchema) -> Result<()> {
        let table: TableReference = name.into();
        let table_ref = table.resolve(self.catalog_name.as_str(), self.database_name.as_str());

        self.catalog
            .schema(table_ref.schema)
            .ok_or_else(|| MetadataError::DatabaseNotExists {
                database_name: table_ref.schema.to_string(),
            })?
            // Currently the SchemaProvider creates a temporary table
            .register_table(table.table().to_owned(), table_schema)
            .map(|_| ())
    }

    fn create_database(&self, name: &str, database: DatabaseSchema) -> Result<()> {
<<<<<<< HEAD
        let user_schema = UserSchema::new(
            name.to_string(),
            self.engine.clone(),
            self.coord.clone(),
            database,
        );
=======
        let user_schema = Database::new(name.to_string(), self.engine.clone(), database);
>>>>>>> f650166b
        self.catalog
            .register_schema(name, Arc::new(user_schema))
            .map(|_| ())
    }

    fn database_names(&self) -> Vec<String> {
        self.catalog.schema_names()
    }

    fn describe_database(&self, name: &str) -> Result<Output> {
        match self.engine.get_db_schema(name) {
            None => Err(MetadataError::DatabaseNotExists {
                database_name: name.to_string(),
            }),
            Some(db_cfg) => {
                let schema = Arc::new(Schema::new(vec![
                    Field::new("TTL", DataType::Utf8, false),
                    Field::new("SHARD", DataType::Utf8, false),
                    Field::new("VNODE_DURATION", DataType::Utf8, false),
                    Field::new("REPLICA", DataType::Utf8, false),
                    Field::new("PRECISION", DataType::Utf8, false),
                ]));

                let ttl = db_cfg.config.ttl.to_string();
                let shard = db_cfg.config.shard_num.to_string();
                let vnode_duration = db_cfg.config.vnode_duration.to_string();
                let replica = db_cfg.config.replica.to_string();
                let precision = db_cfg.config.precision.to_string();

                let batch = RecordBatch::try_new(
                    schema,
                    vec![
                        Arc::new(StringArray::from(vec![ttl.as_str()])),
                        Arc::new(StringArray::from(vec![shard.as_str()])),
                        Arc::new(StringArray::from(vec![vnode_duration.as_str()])),
                        Arc::new(StringArray::from(vec![replica.as_str()])),
                        Arc::new(StringArray::from(vec![precision.as_str()])),
                    ],
                )
                .unwrap();

                let batches = vec![Arc::new(batch)];

                Ok(Output::StreamData(stream_from_batches(batches)))
            }
        }
    }

    fn describe_table(&self, name: &str) -> Result<Output> {
        let table: TableReference = name.into();
        let table_ref = table.resolve(self.catalog_name.as_str(), self.database_name.as_str());

        // let table_ref = table.resolve(&catalog.catalog_name(), &catalog.schema_name());
        let database_name = table_ref.schema.to_string();
        let table_name = table.table().to_string();

        match self
            .engine
            .get_table_schema(database_name.as_str(), table_name.as_str())
            .unwrap()
        {
            None => Err(MetadataError::TableNotExists {
                table_name: name.to_string(),
            }),
            Some(table_schema) => {
                match table_schema {
                    TableSchema::TsKvTableSchema(table_schema) => {
                        let schema = Arc::new(Schema::new(vec![
                            Field::new("FIELDNAME", DataType::Utf8, false),
                            Field::new("TYPE", DataType::Utf8, false),
                            Field::new("ISTAG", DataType::Boolean, false),
                            Field::new("COMPRESSION", DataType::Utf8, false),
                        ]));
                        // fieldname    type        istag       compression
                        //      time    Time,       No          codec
                        //      c1      String      No          codec
                        //      c2      uint64      No          default
                        let columns = table_schema.columns();

                        let mut name_column = vec![];
                        let mut type_column = vec![];
                        let mut tags = vec![];
                        let mut compressions = vec![];

                        for item in columns {
                            let field_name = item.name.as_str();
                            let field_type;
                            let mut tag = false;

                            match item.column_type {
                                ColumnType::Tag => {
                                    field_type = "STRING";
                                    tag = true;
                                }
                                ColumnType::Time => field_type = "TIMESTAMP",
                                ColumnType::Field(ValueType::Float) => field_type = "DOUBLE",
                                ColumnType::Field(ValueType::Integer) => field_type = "BIGINT",
                                ColumnType::Field(ValueType::Unsigned) => field_type = "UNSIGNED",
                                ColumnType::Field(ValueType::String) => field_type = "STRING",
                                ColumnType::Field(ValueType::Boolean) => field_type = "BOOLEAN",
                                ColumnType::Field(ValueType::Unknown) => field_type = "UNKNOW",
                            }

                            let compression = item.encoding.as_str();
                            name_column.push(field_name);
                            type_column.push(field_type);
                            tags.push(tag);
                            compressions.push(compression);
                        }

                        let batch = RecordBatch::try_new(
                            schema,
                            vec![
                                Arc::new(StringArray::from(name_column)),
                                Arc::new(StringArray::from(type_column)),
                                Arc::new(BooleanArray::from(tags)),
                                Arc::new(StringArray::from(compressions)),
                            ],
                        )
                        .unwrap();

                        let batches = vec![Arc::new(batch)];

                        Ok(Output::StreamData(stream_from_batches(batches)))
                    }
                    TableSchema::ExternalTableSchema(table_schema) => {
                        let schema = Arc::new(Schema::new(vec![
                            Field::new("FIELDNAME", DataType::Utf8, false),
                            Field::new("TYPE", DataType::Utf8, false),
                        ]));

                        let mut name_column = vec![];
                        let mut type_column = vec![];

                        for item in table_schema.schema.fields.iter() {
                            name_column.push(item.name().clone());
                            type_column.push(item.data_type().to_string());
                        }

                        let batch = RecordBatch::try_new(
                            schema,
                            vec![
                                Arc::new(StringArray::from(name_column)),
                                Arc::new(StringArray::from(type_column)),
                            ],
                        )
                        .unwrap();

                        let batches = vec![Arc::new(batch)];

                        Ok(Output::StreamData(stream_from_batches(batches)))
                    }
                }
            }
        }
    }

    fn show_databases(&self) -> Result<Output> {
        let dbs = self.engine.list_databases();

        match dbs {
            Ok(databases) => {
                let schema = Arc::new(Schema::new(vec![Field::new(
                    "Database",
                    DataType::Utf8,
                    false,
                )]));

                let batch =
                    RecordBatch::try_new(schema, vec![Arc::new(StringArray::from(databases))])
                        .unwrap();

                let batches = vec![Arc::new(batch)];

                Ok(Output::StreamData(stream_from_batches(batches)))
            }
            Err(err) => Err(MetadataError::InternalError {
                error_msg: err.to_string(),
            }),
        }
    }

    fn show_tables(&self, name: &Option<String>) -> Result<Output> {
        let database_name = match name {
            None => self.database_name.as_str(),
            Some(v) => v.as_str(),
        };

        match self.catalog.schema(database_name) {
            None => Err(MetadataError::DatabaseNotExists {
                database_name: database_name.to_string(),
            }),
            Some(_db_cfgs) => {
                let schema = Arc::new(Schema::new(vec![Field::new(
                    "Table",
                    DataType::Utf8,
                    false,
                )]));

                match self.engine.list_tables(database_name) {
                    Ok(tables) => {
                        let batch =
                            RecordBatch::try_new(schema, vec![Arc::new(StringArray::from(tables))])
                                .unwrap();

                        let batches = vec![Arc::new(batch)];

                        Ok(Output::StreamData(stream_from_batches(batches)))
                    }
                    Err(err) => Err(MetadataError::InternalError {
                        error_msg: err.to_string(),
                    }),
                }
            }
        }
    }
}

pub struct MetadataProvider {
    meta: MetaDataRef,
}

impl MetadataProvider {
    #[inline(always)]
    pub fn new(meta: MetaDataRef) -> Self {
        Self { meta }
    }
}
impl ContextProvider for MetadataProvider {
    fn get_table_provider(
        &self,
        name: TableReference,
    ) -> datafusion::common::Result<Arc<dyn TableSource>> {
        match self.meta.table(name) {
            Ok(table) => {
                // todo: we need a DataSourceManager to get engine and build table provider
                let local_catalog_meta = self
                    .meta
                    .as_any()
                    .downcast_ref::<LocalCatalogMeta>()
                    .ok_or_else(|| DataFusionError::Plan("failed to get meta data".to_string()))?;
                match table {
                    TableSchema::TsKvTableSchema(schema) => Ok(provider_as_source(Arc::new(
                        ClusterTable::new(local_catalog_meta.engine.clone(), schema),
                    ))),
                    TableSchema::ExternalTableSchema(schema) => {
                        let table_path = ListingTableUrl::parse(&schema.location)?;
                        let options = schema.table_options()?;
                        let config = ListingTableConfig::new(table_path)
                            .with_listing_options(options)
                            .with_schema(Arc::new(schema.schema));
                        Ok(provider_as_source(Arc::new(ListingTable::try_new(config)?)))
                    }
                }
            }
            Err(_) => {
                let catalog_name = self.meta.catalog_name();
                let schema_name = self.meta.schema_name();
                let resolved_name = name.resolve(&catalog_name, &schema_name);
                Err(DataFusionError::Plan(format!(
                    "failed to resolve user:{}  db: {}, table: {}",
                    resolved_name.catalog, resolved_name.schema, resolved_name.table
                )))
            }
        }
    }

    fn get_function_meta(&self, name: &str) -> Option<Arc<ScalarUDF>> {
        self.meta.function().udf(name).ok()
    }

    fn get_aggregate_meta(&self, name: &str) -> Option<Arc<AggregateUDF>> {
        self.meta.function().udaf(name).ok()
    }

    fn get_variable_type(&self, _variable_names: &[String]) -> Option<DataType> {
        // TODO
        None
    }
}

pub fn stream_from_batches(batches: Vec<Arc<RecordBatch>>) -> SendableRecordBatchStream {
    let dummy_metrics = ExecutionPlanMetricsSet::new();
    let mem_metrics = MemTrackingMetrics::new(&dummy_metrics, 0);
    let stream = SizedRecordBatchStream::new(batches[0].schema(), batches, mem_metrics);
    Box::pin(stream)
}<|MERGE_RESOLUTION|>--- conflicted
+++ resolved
@@ -1,11 +1,6 @@
-<<<<<<< HEAD
-use crate::catalog::{UserCatalog, UserCatalogRef, UserSchema};
-use coordinator::service::CoordinatorRef;
-=======
 use std::any::Any;
 
 use crate::catalog::{Database, UserCatalog, UserCatalogRef};
->>>>>>> f650166b
 use datafusion::arrow::array::{BooleanArray, StringArray};
 use datafusion::arrow::datatypes::{DataType, Field, Schema};
 use datafusion::physical_plan::common::SizedRecordBatchStream;
@@ -17,6 +12,7 @@
     sql::{planner::ContextProvider, TableReference},
 };
 
+use coordinator::service::CoordinatorRef;
 use models::schema::{ColumnType, TableSchema};
 use models::ValueType;
 use spi::query::execution::Output;
@@ -165,16 +161,12 @@
     }
 
     fn create_database(&self, name: &str, database: DatabaseSchema) -> Result<()> {
-<<<<<<< HEAD
-        let user_schema = UserSchema::new(
+        let user_schema = Database::new(
             name.to_string(),
             self.engine.clone(),
             self.coord.clone(),
             database,
         );
-=======
-        let user_schema = Database::new(name.to_string(), self.engine.clone(), database);
->>>>>>> f650166b
         self.catalog
             .register_schema(name, Arc::new(user_schema))
             .map(|_| ())
@@ -417,9 +409,13 @@
                     .downcast_ref::<LocalCatalogMeta>()
                     .ok_or_else(|| DataFusionError::Plan("failed to get meta data".to_string()))?;
                 match table {
-                    TableSchema::TsKvTableSchema(schema) => Ok(provider_as_source(Arc::new(
-                        ClusterTable::new(local_catalog_meta.engine.clone(), schema),
-                    ))),
+                    TableSchema::TsKvTableSchema(schema) => {
+                        Ok(provider_as_source(Arc::new(ClusterTable::new(
+                            local_catalog_meta.engine.clone(),
+                            local_catalog_meta.coord.clone(),
+                            schema,
+                        ))))
+                    }
                     TableSchema::ExternalTableSchema(schema) => {
                         let table_path = ListingTableUrl::parse(&schema.location)?;
                         let options = schema.table_options()?;
