--- conflicted
+++ resolved
@@ -60,42 +60,16 @@
             .meta_manager()
             .tenant_manager()
             .tenant_meta(name.catalog)
-<<<<<<< HEAD
-            .ok_or_else(|| {
-                DataFusionError::External(Box::new(MetaError::TenantNotFound {
-                    tenant: name.catalog.to_string(),
-                }))
-            })?;
-=======
             .ok_or(DataFusionError::External(Box::new(
                 MetaError::TenantNotFound {
                     tenant: name.catalog.to_string(),
                 },
             )))?;
->>>>>>> b45124d8
+
         match client
             .get_table_schema(name.schema, name.table)
             .map_err(|e| DataFusionError::External(Box::new(e)))?
         {
-<<<<<<< HEAD
-            Some(table) => {
-                // todo: meta need external table
-                let table = TableSchema::TsKvTableSchema(table);
-                match table {
-                    TableSchema::TsKvTableSchema(schema) => Ok(provider_as_source(Arc::new(
-                        ClusterTable::new(self.coord.clone(), schema),
-                    ))),
-                    TableSchema::ExternalTableSchema(schema) => {
-                        let table_path = ListingTableUrl::parse(&schema.location)?;
-                        let options = schema.table_options()?;
-                        let config = ListingTableConfig::new(table_path)
-                            .with_listing_options(options)
-                            .with_schema(Arc::new(schema.schema));
-                        Ok(provider_as_source(Arc::new(ListingTable::try_new(config)?)))
-                    }
-                }
-            }
-=======
             Some(table) => match table {
                 TableSchema::TsKvTableSchema(schema) => Ok(provider_as_source(Arc::new(
                     ClusterTable::new(self.coord.clone(), schema),
@@ -109,7 +83,7 @@
                     Ok(provider_as_source(Arc::new(ListingTable::try_new(config)?)))
                 }
             },
->>>>>>> b45124d8
+
             None => Err(DataFusionError::Plan(format!(
                 "failed to resolve tenant:{}  db: {}, table: {}",
                 name.catalog, name.schema, name.table
