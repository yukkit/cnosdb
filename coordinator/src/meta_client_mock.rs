--- conflicted
+++ resolved
@@ -56,17 +56,8 @@
 }
 
 impl MetaClient for MockMetaClient {
-<<<<<<< HEAD
-    fn tenant_name(&self) -> &str {
-        ""
-=======
-    fn sync_data(&self) -> MetaResult<()> {
-        Ok(())
-    }
-
     fn tenant(&self) -> &Tenant {
         &self.tenant
->>>>>>> 1993a4be
     }
 
     fn create_db(&self, info: &DatabaseInfo) -> MetaResult<()> {
