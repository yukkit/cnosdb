use config::ClusterConfig;
use futures::future::ok;
use meta::client::MetaHttpClient;
use meta::store::KvReq;
use models::auth::privilege::DatabasePrivilege;
use models::auth::role::{CustomTenantRole, SystemTenantRole, TenantRole, TenantRoleIdentifier};
use models::meta_data::*;
use models::oid::{Identifier, Oid};
use parking_lot::{RwLock, RwLockReadGuard};
use snafu::Snafu;
use std::borrow::BorrowMut;
use std::collections::{HashMap, HashSet, VecDeque};
use std::sync::Arc;
use std::{fmt::Debug, io};
use tokio::net::TcpStream;

use trace::info;

use models::schema::{DatabaseSchema, TableSchema, Tenant, TenantOptions, TskvTableSchema};

use crate::tenant_manager::RemoteTenantManager;
use crate::user_manager::{UserManager, UserManagerMock};

#[derive(Snafu, Debug)]
pub enum MetaError {
    #[snafu(display("The tenant {} already exists", tenant))]
    TenantAlreadyExists { tenant: String },

    #[snafu(display("The tenant {} not found", tenant))]
    TenantNotFound { tenant: String },

    #[snafu(display("Not Found Field"))]
    NotFoundField,

    #[snafu(display("index storage error: {}", msg))]
    IndexStroage { msg: String },

    #[snafu(display("Not Found DB: {}", db))]
    NotFoundDb { db: String },

    #[snafu(display("Not Found Data Node: {}", id))]
    NotFoundNode { id: u64 },

    #[snafu(display("Request meta cluster error: {}", msg))]
    MetaClientErr { msg: String },

    #[snafu(display("Error: {}", msg))]
    CommonError { msg: String },
}

impl From<io::Error> for MetaError {
    fn from(err: io::Error) -> Self {
        MetaError::CommonError {
            msg: err.to_string(),
        }
    }
}

pub type MetaResult<T> = Result<T, MetaError>;

pub type UserManagerRef = Arc<dyn UserManager>;
pub type TenantManagerRef = Arc<dyn TenantManager>;
pub type MetaClientRef = Arc<dyn MetaClient>;
pub type AdminMetaRef = Arc<dyn AdminMeta>;
pub type MetaRef = Arc<dyn MetaManager>;

pub trait MetaManager: Send + Sync + Debug {
    fn node_id(&self) -> u64;
    fn admin_meta(&self) -> AdminMetaRef;
    fn user_manager(&self) -> UserManagerRef;
    fn tenant_manager(&self) -> TenantManagerRef;
}

pub trait TenantManager: Send + Sync + Debug {
    // tenant
    fn create_tenant(&self, name: String, options: TenantOptions) -> MetaResult<MetaClientRef>;
    fn tenant(&self, name: &str) -> MetaResult<Tenant>;
    fn alter_tenant(&self, tenant_id: Oid, options: TenantOptions) -> MetaResult<()>;
    fn drop_tenant(&self, name: &str) -> MetaResult<()>;
    // tenant object meta manager
    fn tenant_meta(&self, tenant: &str) -> Option<MetaClientRef>;
}

#[async_trait::async_trait]
pub trait AdminMeta: Send + Sync + Debug {
    // *数据节点上下线管理 */
    // fn data_nodes(&self) -> Vec<NodeInfo>;
    fn add_data_node(&self, node: &NodeInfo) -> MetaResult<()>;
    // fn del_data_node(&self, id: u64) -> MetaResult<()>;

    // fn meta_nodes(&self);
    // fn add_meta_node(&self, node: &NodeInfo) -> MetaResult<()>;
    // fn del_meta_node(&self, id: u64) -> MetaResult<()>;

    // fn heartbeat(&self); // update node status

    fn node_info_by_id(&self, id: u64) -> MetaResult<NodeInfo>;
    async fn get_node_conn(&self, node_id: u64) -> MetaResult<TcpStream>;
    fn put_node_conn(&self, node_id: u64, conn: TcpStream);
}

pub trait MetaClient: Send + Sync + Debug {
<<<<<<< HEAD
    fn tenant_name(&self) -> &str;
=======
    fn sync_data(&self) -> MetaResult<()>;
    fn tenant(&self) -> &Tenant;
>>>>>>> 1993a4be
    //fn create_user(&self, user: &UserInfo) -> MetaResult<()>;
    //fn drop_user(&self, name: &String) -> MetaResult<()>;

    // tenant member
    // fn tenants_of_user(&mut self, user_id: &Oid) -> MetaResult<Option<&HashSet<Oid>>>;
    // fn remove_member_from_all_tenants(&mut self, user_id: &Oid) -> MetaResult<bool>;
    fn add_member_with_role(&mut self, user_id: Oid, role: TenantRoleIdentifier) -> MetaResult<()>;
    fn member_role(&self, user_id: &Oid) -> MetaResult<TenantRole<Oid>>;
    fn members(&self) -> MetaResult<Option<HashSet<&Oid>>>;
    fn reasign_member_role(&mut self, user_id: Oid, role: TenantRoleIdentifier) -> MetaResult<()>;
    fn remove_member(&mut self, user_id: Oid) -> MetaResult<()>;

    // tenant role
    fn create_custom_role(
        &mut self,
        role_name: String,
        system_role: SystemTenantRole,
        additiona_privileges: HashMap<String, DatabasePrivilege>,
    ) -> MetaResult<()>;
    fn custom_role(&self, role_name: &str) -> MetaResult<Option<CustomTenantRole<Oid>>>;
    fn custom_roles(&self) -> MetaResult<Vec<CustomTenantRole<Oid>>>;
    fn grant_privilege_to_custom_role(
        &mut self,
        database_name: String,
        database_privileges: Vec<(DatabasePrivilege, Oid)>,
        role_name: &str,
    ) -> MetaResult<()>;
    fn revoke_privilege_from_custom_role(
        &mut self,
        database_name: &str,
        database_privileges: Vec<(DatabasePrivilege, Oid)>,
        role_name: &str,
    ) -> MetaResult<bool>;
    fn drop_custom_role(&mut self, role_name: &str) -> MetaResult<bool>;

    fn create_db(&self, info: &DatabaseInfo) -> MetaResult<()>;
    fn get_db_schema(&self, name: &String) -> MetaResult<Option<DatabaseInfo>>;
    fn list_databases(&self) -> MetaResult<Vec<String>>;
    fn drop_db(&self, name: &String) -> MetaResult<()>;

    fn create_table(&self, schema: &TskvTableSchema) -> MetaResult<()>;
    fn update_table(&self, schema: &TskvTableSchema) -> MetaResult<()>;
    fn get_table_schema(&self, db: &String, table: &String) -> MetaResult<Option<TskvTableSchema>>;
    fn list_tables(&self, db: &String) -> MetaResult<Vec<String>>;
    fn drop_table(&self, db: &String, table: &String) -> MetaResult<()>;

    fn create_bucket(&self, db: &String, ts: i64) -> MetaResult<BucketInfo>;
    //fn drop_bucket(&self, db: &String, id: u64) -> MetaResult<()>;

    fn database_min_ts(&self, db: &String) -> Option<i64>;

    fn mapping_bucket(&self, db_name: &String, start: i64, end: i64)
        -> MetaResult<Vec<BucketInfo>>;

    fn locate_replcation_set_for_write(
        &self,
        db: &String,
        hash_id: u64,
        ts: i64,
    ) -> MetaResult<ReplcationSet>;

    fn print_data(&self) -> String;
}

#[derive(Debug)]
pub struct RemoteMetaManager {
    config: ClusterConfig,
    node_info: NodeInfo,

    admin: AdminMetaRef,
    user_manager: UserManagerRef,
    tenant_manager: TenantManagerRef,
}

impl RemoteMetaManager {
    pub fn new(config: ClusterConfig) -> Self {
        let admin: AdminMetaRef = Arc::new(RemoteAdminMeta::new(
            config.name.clone(),
            config.meta.clone(),
        ));
        // TODO
        let user_manager = Arc::new(UserManagerMock::default());
        let tenant_manager = Arc::new(RemoteTenantManager::new(
            config.name.clone(),
            config.meta.clone(),
        ));

        let node_info = NodeInfo {
            status: 0,
            id: config.node_id,
            tcp_addr: config.tcp_server.clone(),
            http_addr: config.http_server.clone(),
        };

        admin.add_data_node(&node_info).unwrap();

        Self {
            config,
            admin,
            node_info,
            user_manager,
            tenant_manager,
        }
    }
}

impl MetaManager for RemoteMetaManager {
    fn node_id(&self) -> u64 {
        self.config.node_id
    }

    fn admin_meta(&self) -> AdminMetaRef {
        self.admin.clone()
    }

    fn user_manager(&self) -> UserManagerRef {
        self.user_manager.clone()
    }

    fn tenant_manager(&self) -> TenantManagerRef {
        self.tenant_manager.clone()
    }
}

#[derive(Debug)]
pub struct RemoteAdminMeta {
    cluster: String,
    meta_url: String,
    data_nodes: RwLock<HashMap<u64, NodeInfo>>,
    conn_map: RwLock<HashMap<u64, VecDeque<TcpStream>>>,

    client: MetaHttpClient,
}

impl RemoteAdminMeta {
    pub fn new(cluster: String, meta_url: String) -> Self {
        Self {
            cluster,
            meta_url: meta_url.clone(),
            conn_map: RwLock::new(HashMap::new()),
            data_nodes: RwLock::new(HashMap::new()),
            client: MetaHttpClient::new(1, meta_url.clone()),
        }
    }
}

#[async_trait::async_trait]
impl AdminMeta for RemoteAdminMeta {
    fn add_data_node(&self, node: &NodeInfo) -> MetaResult<()> {
        let req = meta::store::KvReq::AddDataNode(self.cluster.clone(), node.clone());

        let rsp = self
            .client
            .write(&req)
            .map_err(|err| MetaError::CommonError {
                msg: format!("add data node err: {}", err.to_string()),
            })?;

        if rsp.err_code < 0 {
            return Err(MetaError::CommonError {
                msg: format!("add data node err: {} {}", rsp.err_code, rsp.err_msg),
            });
        }

        Ok(())
    }

    fn node_info_by_id(&self, id: u64) -> MetaResult<NodeInfo> {
        if let Some(val) = self.data_nodes.read().get(&id) {
            return Ok(val.clone());
        }

        match self.client.read_data_nodes(&self.cluster) {
            Ok(val) => {
                let mut nodes = self.data_nodes.write();
                for item in val.iter() {
                    nodes.insert(item.id, item.clone());
                }
            }

            Err(err) => {
                return Err(MetaError::CommonError {
                    msg: err.to_string(),
                });
            }
        }

        if let Some(val) = self.data_nodes.read().get(&id) {
            return Ok(val.clone());
        }

        return Err(MetaError::NotFoundNode { id });
    }

    async fn get_node_conn(&self, node_id: u64) -> MetaResult<TcpStream> {
        {
            let mut write = self.conn_map.write();
            let entry = write.entry(node_id).or_insert(VecDeque::with_capacity(32));
            if let Some(val) = entry.pop_front() {
                return Ok(val);
            }
        }

        let info = self.node_info_by_id(node_id)?;
        let client = TcpStream::connect(info.tcp_addr).await?;

        return Ok(client);
    }

    fn put_node_conn(&self, node_id: u64, conn: TcpStream) {
        let mut write = self.conn_map.write();
        let entry = write.entry(node_id).or_insert(VecDeque::with_capacity(32));

        // close too more idle connection
        if entry.len() < 32 {
            entry.push_back(conn);
        }
    }
}

#[derive(Debug)]
pub struct RemoteMetaClient {
    cluster: String,
    tenant: Tenant,
    meta_url: String,

    data: RwLock<TenantMetaData>,
    client: MetaHttpClient,
}

impl RemoteMetaClient {
    pub fn new(cluster: String, tenant: Tenant, meta_url: String) -> Self {
        Self {
            cluster,
            tenant,
            meta_url: meta_url.clone(),
            data: RwLock::new(TenantMetaData::new()),
            client: MetaHttpClient::new(1, meta_url.clone()),
        }
    }

<<<<<<< HEAD
    fn sync_all_tenant_metadata(&self) -> MetaResult<()> {
=======
impl MetaClient for RemoteMetaClient {
    fn sync_data(&self) -> MetaResult<()> {
>>>>>>> 1993a4be
        let rsp = self
            .client
            .read_tenant_meta(&(self.cluster.clone(), self.tenant.name().to_string()))
            .map_err(|err| MetaError::CommonError {
                msg: format!("open meta err: {}", err.to_string()),
            })?;

        if rsp.err_code < 0 {
            return Err(MetaError::CommonError {
                msg: format!("open meta err: {} {}", rsp.err_code, rsp.err_msg),
            });
        }

        let mut data = self.data.write();
        if rsp.meta_data.version > data.version {
            *data = rsp.meta_data;
        }

        Ok(())
    }
<<<<<<< HEAD
=======

    fn tenant(&self) -> &Tenant {
        &self.tenant
    }

    // tenant member start

    fn add_member_with_role(&mut self, user_id: Oid, role: TenantRoleIdentifier) -> MetaResult<()> {
        // TODO
        Ok(())
    }

    fn member_role(&self, user_id: &Oid) -> MetaResult<TenantRole<Oid>> {
        // TODO
        Ok(TenantRole::System(SystemTenantRole::Owner))
    }

    fn members(&self) -> MetaResult<Option<HashSet<&Oid>>> {
        // TODO
        Ok(Some(HashSet::default()))
    }

    fn reasign_member_role(&mut self, user_id: Oid, role: TenantRoleIdentifier) -> MetaResult<()> {
        // TODO
        Ok(())
    }

    fn remove_member(&mut self, user_id: Oid) -> MetaResult<()> {
        // TODO
        Ok(())
    }

    // tenant member end

    // tenant role start

    fn create_custom_role(
        &mut self,
        role_name: String,
        system_role: SystemTenantRole,
        additiona_privileges: HashMap<String, DatabasePrivilege>,
    ) -> MetaResult<()> {
        // TODO
        Ok(())
    }

    fn custom_role(&self, role_name: &str) -> MetaResult<Option<CustomTenantRole<Oid>>> {
        // TODO
        Ok(None)
    }

    fn custom_roles(&self) -> MetaResult<Vec<CustomTenantRole<Oid>>> {
        // TODO
        Ok(vec![])
    }

    fn grant_privilege_to_custom_role(
        &mut self,
        database_name: String,
        database_privileges: Vec<(DatabasePrivilege, Oid)>,
        role_name: &str,
    ) -> MetaResult<()> {
        // TODO
        Ok(())
    }

    fn revoke_privilege_from_custom_role(
        &mut self,
        database_name: &str,
        database_privileges: Vec<(DatabasePrivilege, Oid)>,
        role_name: &str,
    ) -> MetaResult<bool> {
        // TODO
        Ok(true)
    }

    fn drop_custom_role(&mut self, role_name: &str) -> MetaResult<bool> {
        // TODO
        Ok(true)
    }

    // tenant role end

    fn create_db(&self, info: &DatabaseInfo) -> MetaResult<()> {
        let req = KvReq::CreateDB(
            self.cluster.clone(),
            self.tenant.name().to_string(),
            info.clone(),
        );
>>>>>>> 1993a4be

    fn write_request_and_update(&self, req: &KvReq) -> MetaResult<()> {
        let rsp = self
            .client
            .write(&req)
            .map_err(|err| MetaError::CommonError {
                msg: format!("write request err: {}", err.to_string()),
            })?;

        let mut data = self.data.write();
        if rsp.meta_data.version > data.version {
            *data = rsp.meta_data;
        }

        if rsp.err_code < 0 {
            return Err(MetaError::CommonError {
                msg: format!("write request err: {} {}", rsp.err_code, rsp.err_msg),
            });
        }

        Ok(())
    }
}

#[async_trait::async_trait]
impl MetaClient for RemoteMetaClient {
    fn tenant_name(&self) -> &str {
        return &self.tenant;
    }

    fn create_db(&self, info: &DatabaseInfo) -> MetaResult<()> {
        let req = KvReq::CreateDB(self.cluster.clone(), self.tenant.clone(), info.clone());

        self.write_request_and_update(&req)
    }

    fn get_db_schema(&self, name: &String) -> MetaResult<Option<DatabaseInfo>> {
        if let Some(db) = self.data.read().dbs.get(name) {
            return Ok(Some(db.clone()));
        }

        self.sync_all_tenant_metadata()?;
        if let Some(db) = self.data.read().dbs.get(name) {
            return Ok(Some(db.clone()));
        }

        Ok(None)
    }

    fn list_databases(&self) -> MetaResult<Vec<String>> {
        let mut list = vec![];
        for (k, _) in self.data.read().dbs.iter() {
            list.push(k.clone());
        }

        Ok(list)
    }

    fn drop_db(&self, name: &String) -> MetaResult<()> {
        todo!()
    }

    fn create_table(&self, schema: &TskvTableSchema) -> MetaResult<()> {
        let req = KvReq::CreateTable(
            self.cluster.clone(),
            self.tenant.name().to_string(),
            schema.clone(),
        );

        self.write_request_and_update(&req)
    }

    fn get_table_schema(&self, db: &String, table: &String) -> MetaResult<Option<TskvTableSchema>> {
        if let Some(val) = self.data.read().table_schema(db, table) {
            return Ok(Some(val));
        }

        self.sync_all_tenant_metadata()?;
        let val = self.data.read().table_schema(db, table);
        Ok(val)
    }

    fn update_table(&self, schema: &TskvTableSchema) -> MetaResult<()> {
        let req = KvReq::UpdateTable(
            self.cluster.clone(),
            self.tenant.name().to_string(),
            schema.clone(),
        );

        self.write_request_and_update(&req)
    }

    fn list_tables(&self, db: &String) -> MetaResult<Vec<String>> {
        let mut list = vec![];
        if let Some(info) = self.data.read().dbs.get(db) {
            for (k, _) in info.tables.iter() {
                list.push(k.clone());
            }
        }

        Ok(list)
    }

    fn drop_table(&self, db: &String, table: &String) -> MetaResult<()> {
        todo!()
    }

    fn create_bucket(&self, db: &String, ts: i64) -> MetaResult<BucketInfo> {
        let req = meta::store::KvReq::CreateBucket {
            cluster: self.cluster.clone(),
            tenant: self.tenant.name().to_string(),
            db: db.clone(),
            ts,
        };

        self.write_request_and_update(&req)?;

        if let Some(bucket) = self.data.read().bucket_by_timestamp(db, ts) {
            return Ok(bucket.clone());
        }

        return Err(MetaError::CommonError {
            msg: format!("create bucket unknown error"),
        });
    }

    fn database_min_ts(&self, name: &String) -> Option<i64> {
        self.data.read().database_min_ts(name)
    }

    fn locate_replcation_set_for_write(
        &self,
        db: &String,
        hash_id: u64,
        ts: i64,
    ) -> MetaResult<ReplcationSet> {
        if let Some(bucket) = self.data.read().bucket_by_timestamp(db, ts) {
            return Ok(bucket.vnode_for(hash_id));
        }

        let bucket = self.create_bucket(db, ts)?;
        return Ok(bucket.vnode_for(hash_id));
    }

    fn mapping_bucket(
        &self,
        db_name: &String,
        start: i64,
        end: i64,
    ) -> MetaResult<Vec<BucketInfo>> {
        //todo improve performence,watch the meta
        self.sync_all_tenant_metadata().unwrap();

        let buckets = self.data.read().mapping_bucket(db_name, start, end);
        return Ok(buckets);
    }

    fn print_data(&self) -> String {
        info!("****** Tenant: {:?}; Meta: {}", self.tenant, self.meta_url);
        info!("****** Meta Data: {:#?}", self.data);

        format!("{:#?}", self.data.read())
    }
}<|MERGE_RESOLUTION|>--- conflicted
+++ resolved
@@ -100,12 +100,8 @@
 }
 
 pub trait MetaClient: Send + Sync + Debug {
-<<<<<<< HEAD
-    fn tenant_name(&self) -> &str;
-=======
-    fn sync_data(&self) -> MetaResult<()>;
     fn tenant(&self) -> &Tenant;
->>>>>>> 1993a4be
+
     //fn create_user(&self, user: &UserInfo) -> MetaResult<()>;
     //fn drop_user(&self, name: &String) -> MetaResult<()>;
 
@@ -347,12 +343,7 @@
         }
     }
 
-<<<<<<< HEAD
     fn sync_all_tenant_metadata(&self) -> MetaResult<()> {
-=======
-impl MetaClient for RemoteMetaClient {
-    fn sync_data(&self) -> MetaResult<()> {
->>>>>>> 1993a4be
         let rsp = self
             .client
             .read_tenant_meta(&(self.cluster.clone(), self.tenant.name().to_string()))
@@ -373,98 +364,6 @@
 
         Ok(())
     }
-<<<<<<< HEAD
-=======
-
-    fn tenant(&self) -> &Tenant {
-        &self.tenant
-    }
-
-    // tenant member start
-
-    fn add_member_with_role(&mut self, user_id: Oid, role: TenantRoleIdentifier) -> MetaResult<()> {
-        // TODO
-        Ok(())
-    }
-
-    fn member_role(&self, user_id: &Oid) -> MetaResult<TenantRole<Oid>> {
-        // TODO
-        Ok(TenantRole::System(SystemTenantRole::Owner))
-    }
-
-    fn members(&self) -> MetaResult<Option<HashSet<&Oid>>> {
-        // TODO
-        Ok(Some(HashSet::default()))
-    }
-
-    fn reasign_member_role(&mut self, user_id: Oid, role: TenantRoleIdentifier) -> MetaResult<()> {
-        // TODO
-        Ok(())
-    }
-
-    fn remove_member(&mut self, user_id: Oid) -> MetaResult<()> {
-        // TODO
-        Ok(())
-    }
-
-    // tenant member end
-
-    // tenant role start
-
-    fn create_custom_role(
-        &mut self,
-        role_name: String,
-        system_role: SystemTenantRole,
-        additiona_privileges: HashMap<String, DatabasePrivilege>,
-    ) -> MetaResult<()> {
-        // TODO
-        Ok(())
-    }
-
-    fn custom_role(&self, role_name: &str) -> MetaResult<Option<CustomTenantRole<Oid>>> {
-        // TODO
-        Ok(None)
-    }
-
-    fn custom_roles(&self) -> MetaResult<Vec<CustomTenantRole<Oid>>> {
-        // TODO
-        Ok(vec![])
-    }
-
-    fn grant_privilege_to_custom_role(
-        &mut self,
-        database_name: String,
-        database_privileges: Vec<(DatabasePrivilege, Oid)>,
-        role_name: &str,
-    ) -> MetaResult<()> {
-        // TODO
-        Ok(())
-    }
-
-    fn revoke_privilege_from_custom_role(
-        &mut self,
-        database_name: &str,
-        database_privileges: Vec<(DatabasePrivilege, Oid)>,
-        role_name: &str,
-    ) -> MetaResult<bool> {
-        // TODO
-        Ok(true)
-    }
-
-    fn drop_custom_role(&mut self, role_name: &str) -> MetaResult<bool> {
-        // TODO
-        Ok(true)
-    }
-
-    // tenant role end
-
-    fn create_db(&self, info: &DatabaseInfo) -> MetaResult<()> {
-        let req = KvReq::CreateDB(
-            self.cluster.clone(),
-            self.tenant.name().to_string(),
-            info.clone(),
-        );
->>>>>>> 1993a4be
 
     fn write_request_and_update(&self, req: &KvReq) -> MetaResult<()> {
         let rsp = self
@@ -491,12 +390,94 @@
 
 #[async_trait::async_trait]
 impl MetaClient for RemoteMetaClient {
-    fn tenant_name(&self) -> &str {
-        return &self.tenant;
-    }
+    fn tenant(&self) -> &Tenant {
+        &self.tenant
+    }
+
+    // tenant member start
+
+    fn add_member_with_role(&mut self, user_id: Oid, role: TenantRoleIdentifier) -> MetaResult<()> {
+        // TODO
+        Ok(())
+    }
+
+    fn member_role(&self, user_id: &Oid) -> MetaResult<TenantRole<Oid>> {
+        // TODO
+        Ok(TenantRole::System(SystemTenantRole::Owner))
+    }
+
+    fn members(&self) -> MetaResult<Option<HashSet<&Oid>>> {
+        // TODO
+        Ok(Some(HashSet::default()))
+    }
+
+    fn reasign_member_role(&mut self, user_id: Oid, role: TenantRoleIdentifier) -> MetaResult<()> {
+        // TODO
+        Ok(())
+    }
+
+    fn remove_member(&mut self, user_id: Oid) -> MetaResult<()> {
+        // TODO
+        Ok(())
+    }
+
+    // tenant member end
+
+    // tenant role start
+
+    fn create_custom_role(
+        &mut self,
+        role_name: String,
+        system_role: SystemTenantRole,
+        additiona_privileges: HashMap<String, DatabasePrivilege>,
+    ) -> MetaResult<()> {
+        // TODO
+        Ok(())
+    }
+
+    fn custom_role(&self, role_name: &str) -> MetaResult<Option<CustomTenantRole<Oid>>> {
+        // TODO
+        Ok(None)
+    }
+
+    fn custom_roles(&self) -> MetaResult<Vec<CustomTenantRole<Oid>>> {
+        // TODO
+        Ok(vec![])
+    }
+
+    fn grant_privilege_to_custom_role(
+        &mut self,
+        database_name: String,
+        database_privileges: Vec<(DatabasePrivilege, Oid)>,
+        role_name: &str,
+    ) -> MetaResult<()> {
+        // TODO
+        Ok(())
+    }
+
+    fn revoke_privilege_from_custom_role(
+        &mut self,
+        database_name: &str,
+        database_privileges: Vec<(DatabasePrivilege, Oid)>,
+        role_name: &str,
+    ) -> MetaResult<bool> {
+        // TODO
+        Ok(true)
+    }
+
+    fn drop_custom_role(&mut self, role_name: &str) -> MetaResult<bool> {
+        // TODO
+        Ok(true)
+    }
+
+    // tenant role end
 
     fn create_db(&self, info: &DatabaseInfo) -> MetaResult<()> {
-        let req = KvReq::CreateDB(self.cluster.clone(), self.tenant.clone(), info.clone());
+        let req = KvReq::CreateDB(
+            self.cluster.clone(),
+            self.tenant.name().to_string(),
+            info.clone(),
+        );
 
         self.write_request_and_update(&req)
     }
