#![allow(dead_code, unused_imports, unused_variables)]

use clap::{Parser, Subcommand};
use coordinator::hh_queue::HintedOffManager;
use coordinator::meta_client::{MetaClientRef, MetaRef, RemoteMetaManager};
use coordinator::service::CoordService;
use coordinator::writer::PointWriter;
use models::meta_data::NodeInfo;
use once_cell::sync::Lazy;
use query::instance::make_cnosdbms;
use std::{net::SocketAddr, sync::Arc};
use tokio::runtime::Runtime;
use trace::{info, init_global_tracing};
use tskv::TsKv;
mod http;
mod report;
mod rpc;
pub mod server;
mod signal;
mod tcp;

static VERSION: Lazy<String> = Lazy::new(|| {
    format!(
        "{}, revision {}",
        option_env!("CARGO_PKG_VERSION").unwrap_or("UNKNOWN"),
        option_env!("GIT_HASH").unwrap_or("UNKNOWN")
    )
});

/// cli examples is here
/// https://github.com/clap-rs/clap/blob/v3.1.3/examples/git-derive.rs
#[derive(Debug, clap::Parser)]
#[clap(name = "cnosdb")]
#[clap(version = & VERSION[..],
about = "cnosdb command line tools",
long_about = r#"cnosdb and command line tools
                        Examples:
                            # Run the cnosdb:
                            cargo run -- run
                        "#
)]
struct Cli {
    #[clap(
        short,
        long,
        global = true,
        env = "server_tcp_addr",
        default_value = "0.0.0.0:31005"
    )]
    tcp_host: String,

    /// gRPC address
    #[clap(
        short,
        long,
        global = true,
        env = "server_addr",
        default_value = "0.0.0.0:31006"
    )]
    grpc_host: String,

    /// http address
    #[clap(
        short,
        long,
        global = true,
        env = "server_http_addr",
        default_value = "0.0.0.0:31007"
    )]
    http_host: String,

    #[clap(short, long, global = true, default_value_t = 4)]
    /// the number of cores on the system
    cpu: usize,

    #[clap(short, long, global = true, default_value_t = 16)]
    /// the number of memory on the system(GB)
    memory: usize,

    /// configuration path
    #[clap(long, global = true, default_value = "./config/config.toml")]
    config: String,

    #[clap(subcommand)]
    subcmd: SubCommand,
}

#[derive(Debug, Subcommand)]
enum SubCommand {
    /// debug mode
    #[clap(arg_required_else_help = true)]
    Debug { debug: String },
    /// run cnosdb server
    #[clap(arg_required_else_help = false)]
    Run {},
    // /// run tskv
    // #[clap(arg_required_else_help = true)]
    // Tskv { debug: String },
    // /// run query
    // #[clap(arg_required_else_help = true)]
    // Query {},
}

use crate::http::http_service::HttpService;
use crate::report::ReportService;
use crate::rpc::grpc_service::GrpcService;
use crate::tcp::tcp_service::TcpService;
use mem_allocator::Jemalloc;
use metrics::{init_query_metrics_recorder, init_tskv_metrics_recorder};

#[global_allocator]
static A: Jemalloc = Jemalloc;

/// To run cnosdb-cli:
///
/// ```bash
/// cargo run -- run
/// ```
fn main() -> Result<(), std::io::Error> {
    signal::install_crash_handler();
    let cli = Cli::parse();
    let runtime = init_runtime(Some(cli.cpu))?;
    let runtime = Arc::new(runtime);
    println!(
        "params: host:{}, http_host: {}, cpu:{:?}, memory:{:?}, config: {:?}, sub:{:?}",
        cli.grpc_host, cli.http_host, cli.cpu, cli.memory, cli.config, cli.subcmd
    );
    let global_config = config::get_config(cli.config.as_str());
    let mut _trace_guard = init_global_tracing(
        &global_config.log.path,
        "tsdb.log",
        &global_config.log.level,
    );

    // let grpc_host = cli
    //     .grpc_host
    //     .parse::<SocketAddr>()
    //     .expect("Invalid grpc_host");
    // let http_host = cli
    //     .http_host
    //     .parse::<SocketAddr>()
    //     .expect("Invalid http_host");

    // let tcp_host = cli
    //     .tcp_host
    //     .parse::<SocketAddr>()
    //     .expect("Invalid http_host");

    let grpc_host = global_config
        .cluster
        .grpc_server
        .parse::<SocketAddr>()
        .expect("Invalid grpc_host");
    let http_host = global_config
        .cluster
        .http_server
        .parse::<SocketAddr>()
        .expect("Invalid http_host");

    let tcp_host = global_config
        .cluster
        .tcp_server
        .parse::<SocketAddr>()
        .expect("Invalid http_host");

    init_tskv_metrics_recorder();
    init_query_metrics_recorder();

    runtime.clone().block_on(async move {
        match &cli.subcmd {
            SubCommand::Debug { debug: _ } => {
                todo!()
            }
            SubCommand::Run {} => {
                let tskv_options = tskv::Options::from(&global_config);
                let query_options = tskv::Options::from(&global_config);
                let kv_inst = Arc::new(TsKv::open(tskv_options, runtime).await.unwrap());
<<<<<<< HEAD
                let coord_service = CoordService::new(
                    kv_inst.clone(),
                    global_config.cluster.clone(),
                    global_config.hintedoff.clone(),
                );

                let dbms = Arc::new(
                    make_cnosdbms(kv_inst.clone(), coord_service.clone()).expect("make dbms"),
                );

                let tcp_service =
                    Box::new(TcpService::new(dbms.clone(), kv_inst.clone(), tcp_host));

=======
                let dbms =
                    Arc::new(make_cnosdbms(kv_inst.clone(), query_options).expect("make dbms"));
>>>>>>> f650166b
                let http_service = Box::new(HttpService::new(
                    dbms.clone(),
                    kv_inst.clone(),
                    coord_service,
                    http_host,
                    global_config.security.tls_config.clone(),
                    global_config.query.query_sql_limit,
                    global_config.query.write_sql_limit,
                ));
                let grpc_service = Box::new(GrpcService::new(
                    dbms.clone(),
                    kv_inst.clone(),
                    grpc_host,
                    global_config.security.tls_config.clone(),
                ));

                let report_service = Box::new(ReportService::new());

                let mut server_builder = server::Builder::default()
                    .add_service(http_service)
<<<<<<< HEAD
                    .add_service(grpc_service)
                    .add_service(tcp_service)
                    .build()
                    .expect("build server.");
=======
                    .add_service(grpc_service);

                if !global_config.reporting_disabled.unwrap_or(false) {
                    server_builder = server_builder.add_service(report_service);
                }

                let mut server = server_builder.build().expect("build server.");

>>>>>>> f650166b
                server.start().expect("server start.");
                signal::block_waiting_ctrl_c();
                server.stop(true).await;
                kv_inst.close().await;
                println!("CnosDB is stopped.");
            }
        }
    });
    Ok(())
}

fn init_runtime(cores: Option<usize>) -> Result<Runtime, std::io::Error> {
    use tokio::runtime::Builder;
    let kind = std::io::ErrorKind::Other;
    match cores {
        None => Runtime::new(),
        Some(cores) => match cores {
            0 => {
                let msg = format!("Invalid core number: '{}' must be greater than zero", cores);
                Err(std::io::Error::new(kind, msg))
            }
            _ => Builder::new_multi_thread()
                .enable_all()
                .worker_threads(cores)
                .build(),
        },
    }
}<|MERGE_RESOLUTION|>--- conflicted
+++ resolved
@@ -175,7 +175,6 @@
                 let tskv_options = tskv::Options::from(&global_config);
                 let query_options = tskv::Options::from(&global_config);
                 let kv_inst = Arc::new(TsKv::open(tskv_options, runtime).await.unwrap());
-<<<<<<< HEAD
                 let coord_service = CoordService::new(
                     kv_inst.clone(),
                     global_config.cluster.clone(),
@@ -183,16 +182,13 @@
                 );
 
                 let dbms = Arc::new(
-                    make_cnosdbms(kv_inst.clone(), coord_service.clone()).expect("make dbms"),
+                    make_cnosdbms(kv_inst.clone(), coord_service.clone(), query_options)
+                        .expect("make dbms"),
                 );
 
                 let tcp_service =
                     Box::new(TcpService::new(dbms.clone(), kv_inst.clone(), tcp_host));
 
-=======
-                let dbms =
-                    Arc::new(make_cnosdbms(kv_inst.clone(), query_options).expect("make dbms"));
->>>>>>> f650166b
                 let http_service = Box::new(HttpService::new(
                     dbms.clone(),
                     kv_inst.clone(),
@@ -213,13 +209,8 @@
 
                 let mut server_builder = server::Builder::default()
                     .add_service(http_service)
-<<<<<<< HEAD
                     .add_service(grpc_service)
-                    .add_service(tcp_service)
-                    .build()
-                    .expect("build server.");
-=======
-                    .add_service(grpc_service);
+                    .add_service(tcp_service);
 
                 if !global_config.reporting_disabled.unwrap_or(false) {
                     server_builder = server_builder.add_service(report_service);
@@ -227,7 +218,6 @@
 
                 let mut server = server_builder.build().expect("build server.");
 
->>>>>>> f650166b
                 server.start().expect("server start.");
                 signal::block_waiting_ctrl_c();
                 server.stop(true).await;
