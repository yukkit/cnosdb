--- conflicted
+++ resolved
@@ -12,17 +12,11 @@
 query = { path = "../query_server/query" }
 trace = { path = "../common/trace" }
 tskv = { path = "../tskv" }
-<<<<<<< HEAD
-
-async-channel = "1.7.1"
-datafusion = "10.0.0"
-=======
 spi = { path = "../query_server/spi" }
 mem_allocator = { path = "../common/mem_allocator" }
 async-channel = "1.7.1"
 #datafusion = { version = "10.0.0", features = ["scheduler"] }
 datafusion = { path = "../common/datafusion_dep" }
->>>>>>> ba897fd1
 async-stream = "0.3"
 backtrace = "0.3"
 chrono = "0.4"
