#![allow(dead_code, unused_imports, unused_variables)]
use std::{collections::HashMap, sync::Arc};

use crate::error::{MetaError, MetaResult};
use models::{
    oid::{Identifier, Oid},
    schema::{Tenant, TenantOptions},
};
use parking_lot::RwLock;

<<<<<<< HEAD
use crate::meta_client::{MetaClientRef, RemoteMetaClient, TenantManager};
=======
use crate::{
    client::MetaHttpClient,
    meta_client::{
        MetaClient, MetaClientRef, MetaError, MetaResult, RemoteMetaClient, TenantManager,
    },
    store::command::{
        self, META_REQUEST_FAILED, META_REQUEST_TENANT_EXIST, META_REQUEST_TENANT_NOT_FOUND,
    },
};
>>>>>>> 2187a508

#[derive(Debug)]
pub struct RemoteTenantManager {
    client: MetaHttpClient,

    cluster_name: String,
    cluster_meta: String,
    node_id: u64,

    tenants: RwLock<HashMap<String, MetaClientRef>>,
}

impl RemoteTenantManager {
    pub fn new(cluster_name: String, cluster_meta: String, id: u64) -> Self {
        Self {
            client: MetaHttpClient::new(1, cluster_meta.clone()),
            cluster_name,
            cluster_meta,
            node_id: id,
            tenants: Default::default(),
        }
    }
}

impl TenantManager for RemoteTenantManager {
    fn create_tenant(&self, name: String, options: TenantOptions) -> MetaResult<MetaClientRef> {
        let req = command::WriteCommand::CreateTenant(self.cluster_name.clone(), name, options);

        match self.client.write::<command::CommonResp<Tenant>>(&req)? {
            command::CommonResp::Ok(tenant) => {
                let client: MetaClientRef = RemoteMetaClient::new(
                    self.cluster_name.clone(),
                    tenant,
                    self.cluster_meta.clone(),
                    self.node_id,
                );

                self.tenants
                    .write()
                    .insert(client.tenant().name().to_string(), client.clone());

                Ok(client)
            }
            command::CommonResp::Err(status) => {
                // TODO improve response
                if status.code == META_REQUEST_TENANT_EXIST {
                    Err(MetaError::TenantAlreadyExists { tenant: status.msg })
                } else {
                    Err(MetaError::CommonError { msg: status.msg })
                }
            }
        }
    }

    fn tenant(&self, name: &str) -> MetaResult<Option<Tenant>> {
        if let Some(client) = self.tenants.read().get(name) {
            return Ok(Some(client.tenant().clone()));
        }

        let req = command::ReadCommand::Tenant(self.cluster_name.clone(), name.to_string());

        match self
            .client
            .read::<command::CommonResp<Option<Tenant>>>(&req)?
        {
            command::CommonResp::Ok(data) => Ok(data),
            command::CommonResp::Err(status) => {
                // TODO improve response
                Err(MetaError::CommonError { msg: status.msg })
            }
        }
    }

    fn alter_tenant(&self, name: &str, options: TenantOptions) -> MetaResult<()> {
        let req = command::WriteCommand::AlterTenant(
            self.cluster_name.clone(),
            name.to_string(),
            options,
        );

        match self.client.write::<command::CommonResp<Tenant>>(&req)? {
            command::CommonResp::Ok(data) => {
                let client = RemoteMetaClient::new(
                    self.cluster_name.clone(),
                    data,
                    self.cluster_meta.clone(),
                    self.node_id,
                );
                self.tenants
                    .write()
                    .insert(client.tenant().name().to_string(), client);

                Ok(())
            }
            command::CommonResp::Err(status) => {
                // TODO improve response
                if status.code == META_REQUEST_TENANT_NOT_FOUND {
                    Err(MetaError::TenantNotFound { tenant: status.msg })
                } else {
                    Err(MetaError::CommonError { msg: status.msg })
                }
            }
        }
    }

    fn drop_tenant(&self, name: &str) -> MetaResult<bool> {
        if self.tenants.write().remove(name).is_some() {
            let req =
                command::WriteCommand::DropTenant(self.cluster_name.clone(), name.to_string());

            return match self.client.write::<command::CommonResp<bool>>(&req)? {
                command::CommonResp::Ok(e) => Ok(e),
                command::CommonResp::Err(status) => {
                    // TODO improve response
                    Err(MetaError::CommonError { msg: status.msg })
                }
            };
        }

        Err(MetaError::TenantNotFound {
            tenant: name.to_string(),
        })
    }

    fn tenant_meta(&self, tenant: &str) -> Option<MetaClientRef> {
        if let Some(client) = self.tenants.read().get(tenant) {
            return Some(client.clone());
        }

        self.tenant(tenant).ok().unwrap_or_default().map(|tenant| {
            RemoteMetaClient::new(
                self.cluster_name.clone(),
                tenant,
                self.cluster_meta.clone(),
                self.node_id,
            ) as MetaClientRef
        })
    }
}<|MERGE_RESOLUTION|>--- conflicted
+++ resolved
@@ -1,26 +1,22 @@
 #![allow(dead_code, unused_imports, unused_variables)]
 use std::{collections::HashMap, sync::Arc};
 
-use crate::error::{MetaError, MetaResult};
 use models::{
     oid::{Identifier, Oid},
     schema::{Tenant, TenantOptions},
 };
 use parking_lot::RwLock;
 
-<<<<<<< HEAD
-use crate::meta_client::{MetaClientRef, RemoteMetaClient, TenantManager};
-=======
 use crate::{
     client::MetaHttpClient,
     meta_client::{
-        MetaClient, MetaClientRef, MetaError, MetaResult, RemoteMetaClient, TenantManager,
+        MetaClient, MetaClientRef, RemoteMetaClient, TenantManager,
     },
     store::command::{
         self, META_REQUEST_FAILED, META_REQUEST_TENANT_EXIST, META_REQUEST_TENANT_NOT_FOUND,
     },
 };
->>>>>>> 2187a508
+use crate::error::{MetaError, MetaResult};
 
 #[derive(Debug)]
 pub struct RemoteTenantManager {
