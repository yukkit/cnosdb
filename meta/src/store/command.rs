--- conflicted
+++ resolved
@@ -1,9 +1,5 @@
-<<<<<<< HEAD
 #![allow(clippy::field_reassign_with_default)]
 
-use models::meta_data::*;
-use models::schema::{DatabaseSchema, TableSchema, TskvTableSchema};
-=======
 use std::collections::HashMap;
 
 use models::auth::privilege::DatabasePrivilege;
@@ -13,8 +9,9 @@
 use models::meta_data::*;
 use models::oid::Oid;
 use models::schema::TenantOptions;
+use models::schema::TskvTableSchema;
 use models::schema::{DatabaseSchema, TableSchema};
->>>>>>> a79ff317
+
 use serde::Deserialize;
 use serde::Serialize;
 
@@ -157,7 +154,6 @@
     }
 }
 
-<<<<<<< HEAD
 #[derive(Serialize, Deserialize, Debug, Clone, Default)]
 pub struct TenantMetaDataDelta {
     pub full_load: bool,
@@ -306,7 +302,9 @@
             Ok(index) => db_info.buckets[index] = bucket,
             Err(index) => db_info.buckets.insert(index, bucket),
         }
-=======
+    }
+}
+
 #[derive(Serialize, Deserialize, Debug, Clone)]
 pub enum CommonResp<T> {
     Ok(T),
@@ -319,6 +317,5 @@
 {
     fn to_string(&self) -> String {
         serde_json::to_string(&self).unwrap()
->>>>>>> a79ff317
     }
 }