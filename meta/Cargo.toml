--- conflicted
+++ resolved
@@ -26,23 +26,18 @@
 tracing = { workspace = true }
 snafu = { workspace = true }
 parking_lot = { workspace = true }
-<<<<<<< HEAD
 tonic = { workspace = true }
+dashmap = { workspace = true }
 #openraft = { git = "https://github.com/datafuselabs/openraft", rev = "2262c79f5195307402e7a0994771b4152c0d10b2" }
 #openraft = "0.7.3"
 #openraft = { git = "https://github.com/datafuselabs/openraft", rev = "229bb5060cb20ca940cc461d9774e9d4650f7340", features = ["serde"] }
 openraft = { git = "https://github.com/datafuselabs/openraft", rev = "914fcb4dad32a2f187b808298048e9e8b912977f", features = ["serde"] }
-
+actix-web = "4.0.0"
 byteorder = "1.4.3"
 sled = "0.34.7"
-actix-web = "4.0.0"
 tracing-futures = "0.2"
 ureq = { version = "2.5.0", features = ["json", "charset"] }
 backoff = "0.4"
-=======
-dashmap = { workspace = true }
-
->>>>>>> 2187a508
 [dev-dependencies]
 anyhow = "1.0.32"
 maplit = "1.0.2"