use crate::schema::error::{MetaSnafu, Result, SchemaError};
use meta::meta_client::{MetaClientRef, MetaRef};
use models::codec::Encoding;
use models::schema::{
    ColumnType, DatabaseSchema, TableColumn, TableSchema, TenantOptions, TskvTableSchema,
};
use models::{ColumnId, SeriesId};
use parking_lot::RwLock;
use protos::models::Point;
use snafu::ResultExt;
use std::collections::HashMap;
use trace::{error, info, warn};

const TIME_STAMP_NAME: &str = "time";

#[derive(Debug)]
pub struct DBschemas {
    tenant_name: String,
    database_name: String,
    client: MetaClientRef,
}

impl DBschemas {
    pub fn new(db_schema: DatabaseSchema, meta: MetaRef) -> Result<Self> {
        let table_schemas: HashMap<String, TskvTableSchema> = HashMap::new();
        let client = meta
            .tenant_manager()
            .tenant_meta(db_schema.tenant_name())
            .ok_or(SchemaError::TenantNotFound {
                tenant: db_schema.tenant_name().to_string(),
            })?;
        Ok(Self {
            tenant_name: db_schema.tenant_name().to_string(),
            database_name: db_schema.database_name().to_string(),
            client,
        })
    }

    pub fn alter_db_schema(&self, db_schema: DatabaseSchema) -> Result<()> {
        // todo: client need alter db action
        Ok(())
    }

    pub fn check_field_type_from_cache(&self, series_id: u64, info: &Point) -> Result<()> {
        let table_name = unsafe { String::from_utf8_unchecked(info.tab().unwrap().to_vec()) };
        let schema = self
            .client
            .get_tskv_table_schema(&self.database_name, &table_name)
            .context(MetaSnafu)?
            .ok_or(SchemaError::DatabaseNotFound {
                database: self.database_name.clone(),
            })?;
        for field in info.fields().unwrap() {
            let field_name = String::from_utf8(field.name().unwrap().to_vec()).unwrap();
            if let Some(v) = schema.column(&field_name) {
                if field.type_().0 != v.column_type.field_type() as i32 {
                    error!(
                        "type mismatch, point: {}, schema: {}",
                        field.type_().0,
                        v.column_type.field_type()
                    );
                    return Err(SchemaError::FieldType);
                }
            } else {
                return Err(SchemaError::NotFoundField);
            }
        }
        for tag in info.tags().unwrap() {
            let tag_name: String = String::from_utf8(tag.key().unwrap().to_vec()).unwrap();
            if let Some(v) = schema.column(&tag_name) {
                if ColumnType::Tag != v.column_type {
                    error!("type mismatch, point: tag, schema: {}", &v.column_type);
                    return Err(SchemaError::FieldType);
                }
            } else {
                return Err(SchemaError::NotFoundField);
            }
        }
        Ok(())
    }

    pub fn check_field_type_or_else_add(&self, series_id: u64, info: &Point) -> Result<()> {
        //load schema first from cache,or else from storage and than cache it!
        let table_name = unsafe { String::from_utf8_unchecked(info.tab().unwrap().to_vec()) };
        let db_name = unsafe { String::from_utf8_unchecked(info.db().unwrap().to_vec()) };
        let schema = self
            .client
            .get_tskv_table_schema(&db_name, &table_name)
            .context(MetaSnafu)?;
        let mut new_schema = false;
        let mut schema = match schema {
            None => {
                let mut schema = TskvTableSchema::default();
                schema.tenant = self.tenant_name.clone();
                schema.db = db_name;
                schema.name = table_name;
                new_schema = true;
                schema
            }
            Some(schema) => schema,
        };

        let mut schema_change = false;
        let mut check_fn = |field: &mut TableColumn| -> Result<()> {
            let encoding = match schema.column(&field.name) {
                None => Encoding::Default,
                Some(v) => v.encoding,
            };
            field.encoding = encoding;

            match schema.column(&field.name) {
                Some(v) => {
                    if field.column_type != v.column_type {
                        trace::debug!(
                            "type mismatch, point: {}, schema: {}",
                            &field.column_type,
                            &v.column_type
                        );
                        trace::debug!("type mismatch, schema: {:?}", &schema);
                        return Err(SchemaError::FieldType);
                    }
                }
                None => {
                    schema_change = true;
                    field.id = (schema.columns().len() + 1) as ColumnId;
                    schema.add_column(field.clone());
                }
            }
            Ok(())
        };
        //check timestamp
        check_fn(&mut TableColumn::new_with_default(
            TIME_STAMP_NAME.to_string(),
            ColumnType::Time,
        ))?;

        //check tags
        for tag in info.tags().unwrap() {
            let tag_key = unsafe { String::from_utf8_unchecked(tag.key().unwrap().to_vec()) };
            check_fn(&mut TableColumn::new_with_default(tag_key, ColumnType::Tag))?
        }

        //check fields
        for field in info.fields().unwrap() {
            let field_name = unsafe { String::from_utf8_unchecked(field.name().unwrap().to_vec()) };
            check_fn(&mut TableColumn::new_with_default(
                field_name,
                ColumnType::from_i32(field.type_().0),
            ))?
        }

        //schema changed store it
        if new_schema {
            schema.schema_id = 0;
            self.client
                .create_table(&TableSchema::TsKvTableSchema(schema.clone()))
                .context(MetaSnafu)?;
        } else if schema_change {
            schema.schema_id += 1;
            self.client
                .update_table(&TableSchema::TsKvTableSchema(schema.clone()))
                .context(MetaSnafu)?;
        }
        Ok(())
    }

    pub fn get_table_schema(&self, tab: &str) -> Result<Option<TskvTableSchema>> {
        let schema = self
            .client
            .get_tskv_table_schema(&self.database_name, tab)
            .context(MetaSnafu)?;

        //todo get schema from meta
        Ok(schema)
    }

    pub fn list_tables(&self) -> Result<Vec<String>> {
        let tables = self
            .client
            .list_tables(&self.database_name)
            .context(MetaSnafu)?;
        Ok(tables)
    }

    pub fn del_table_schema(&self, tab: &str) -> Result<()> {
        self.client
            .drop_table(&self.database_name, tab)
            .context(MetaSnafu)?;
        Ok(())
    }

    pub fn create_table(&self, schema: &TskvTableSchema) -> Result<()> {
        self.client
            .create_table(&TableSchema::TsKvTableSchema(schema.clone()))
            .context(MetaSnafu)?;
<<<<<<< HEAD

        self.table_schema
            .write()
            .insert(schema.name.clone(), schema.clone());
=======
>>>>>>> 27a5ae62
        Ok(())
    }

    pub fn db_schema(&self) -> Result<DatabaseSchema> {
        let db_schema = self
            .client
            .get_db_schema(&self.database_name)
            .context(MetaSnafu)?
            .ok_or(SchemaError::DatabaseNotFound {
                database: self.database_name.clone(),
            })?;
        Ok(db_schema)
    }

    pub fn add_table_column(&self, tab: &str, mut column: TableColumn) -> Result<()> {
        let mut schema = self
            .client
            .get_tskv_table_schema(&self.database_name, tab)
            .context(MetaSnafu)?
            .ok_or(SchemaError::TableNotFound {
                table: tab.to_string(),
            })?;
        if schema.column(&column.name).is_some() {
            return Err(SchemaError::ColumnAlreadyExists { name: column.name });
        }
        column.id = schema.next_column_id();
        schema.add_column(column);
        schema.schema_id += 1;
        self.client
            .update_table(&TableSchema::TsKvTableSchema(schema))
            .context(MetaSnafu)?;
        Ok(())
    }

    pub fn drop_table_column(&self, tab: &str, name: &str) -> Result<()> {
        let mut schema = self
            .client
            .get_tskv_table_schema(&self.database_name, tab)
            .context(MetaSnafu)?
            .ok_or(SchemaError::TableNotFound {
                table: tab.to_string(),
            })?;
        if schema.column(name).is_none() {
            return Err(SchemaError::NotFoundField);
        }
        schema.drop_column(name);
        schema.schema_id += 1;
        self.client
            .update_table(&TableSchema::TsKvTableSchema(schema))
            .context(MetaSnafu)?;
        Ok(())
    }

    pub fn change_table_column(
        &self,
        tab: &str,
        name: &str,
        new_column: TableColumn,
    ) -> Result<()> {
        let mut schema = self
            .client
            .get_tskv_table_schema(&self.database_name, tab)
            .context(MetaSnafu)?
            .ok_or(SchemaError::TableNotFound {
                table: tab.to_string(),
            })?;
        if schema.column(name).is_none() {
            return Err(SchemaError::NotFoundField);
        }
        schema.change_column(name, new_column);
        schema.schema_id += 1;
        self.client
            .update_table(&TableSchema::TsKvTableSchema(schema))
            .context(MetaSnafu)?;
        Ok(())
    }
}<|MERGE_RESOLUTION|>--- conflicted
+++ resolved
@@ -193,13 +193,7 @@
         self.client
             .create_table(&TableSchema::TsKvTableSchema(schema.clone()))
             .context(MetaSnafu)?;
-<<<<<<< HEAD
-
-        self.table_schema
-            .write()
-            .insert(schema.name.clone(), schema.clone());
-=======
->>>>>>> 27a5ae62
+
         Ok(())
     }
 
