--- conflicted
+++ resolved
@@ -171,41 +171,6 @@
         // (series id, schema id) -> RowGroup
         let mut map = HashMap::new();
         for point in points {
-<<<<<<< HEAD
-            let (mut info, row) = {
-                (
-                    SeriesInfo::from_flatbuffers(&point).context(error::InvalidModelSnafu)?,
-                    RowData::from(point),
-                )
-            };
-
-            let sid = self.build_index_and_check_type(&mut info)?;
-
-            let all_fileds = {
-                let mut all_fileds = BTreeMap::new();
-                let fields = info.field_infos();
-                for (i, f) in row.fields.into_iter().enumerate() {
-                    let (fid, _) = split_id(fields[i].field_id());
-                    all_fileds.insert(fid, f);
-                }
-
-                for field in info.field_fill() {
-                    all_fileds.insert(field.field_id() as u32, None);
-                }
-                all_fileds
-            };
-
-            let ts = row.ts;
-            let schema_id = info.get_schema_id();
-            let (schema, all_row, schema_size, row_size) = {
-                let mut schema = Vec::with_capacity(all_fileds.len());
-                let mut all_row: Vec<Option<FieldVal>> = Vec::with_capacity(all_fileds.len());
-                let schema_size = schema.capacity() * size_of::<u32>();
-                let mut row_size = all_row.capacity() * size_of::<Option<FieldVal>>();
-
-                for (fid, field_val) in all_fileds {
-                    schema.push(fid);
-=======
             let sid = self.build_index(&point)?;
             self.build_row_data(&mut map, point, sid)
         }
@@ -227,7 +192,6 @@
                         .context(error::IndexErrSnafu)?;
                 }
             }
->>>>>>> bddfc802
 
             self.build_row_data(&mut map, point, sid)
         }
